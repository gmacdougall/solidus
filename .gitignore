\#*
**/*.db
*~
.#*
.DS_Store
.dotest
.loadpath
.project
config/database.yml
config/mongrel_cluster.yml
db/*.sql
db/*.sqlite3
db/schema.rb
doc/**/*
lib/products_index_profiler.rb
log/*.log
pkg
public/images/calendar_date_select
public/images/flags
public/images/products/*
public/javascripts/calendar_date_select
public/plugin_assets
public/stylesheets/calendar_date_select
public/images/pp_checkout.gif
public/stylesheets/language_chooser.css
spree_dev
spree_test
tmp
vendor/rails
coverage/*
<<<<<<< HEAD
TAGS
var
=======
var
TAGS
>>>>>>> b3d18e02
<|MERGE_RESOLUTION|>--- conflicted
+++ resolved
@@ -28,10 +28,5 @@
 tmp
 vendor/rails
 coverage/*
-<<<<<<< HEAD
-TAGS
 var
-=======
-var
-TAGS
->>>>>>> b3d18e02
+TAGS