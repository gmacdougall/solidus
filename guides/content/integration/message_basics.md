--- conflicted
+++ resolved
@@ -30,13 +30,6 @@
 post '/process_shipment' do
   # DO STUFF HERE
   process_result 200, { 'message_id' => @message[:message_id],
-<<<<<<< HEAD
-                        'message' => 'notification:info',
-                        'payload' => {
-                          'subject' => 'Shipment transmitted',
-                          'description' => '#H123456 transmitted successfully.'
-                        }
-=======
                         'messages' => [
                           { 'message' => 'notification:info',
                             'payload' => {
@@ -45,7 +38,6 @@
                             }
                           }
                         ]
->>>>>>> 933e3608
                       }
 end```
 
