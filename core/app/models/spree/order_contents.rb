--- conflicted
+++ resolved
@@ -74,16 +74,15 @@
       other_order.destroy
     end
 
-<<<<<<< HEAD
     # TODO: It would be nice to remove this from Spree::Order except that it's
     # part of the state_machine definition.  We should think about the best ways
     # to replace external code hooking directly into state_machine & etc.
     def cancel
       order.cancel!
-=======
+    end
+
     def advance
       while @order.next; end
->>>>>>> ba17f72f
     end
 
     private
