module Spree
  class Promotion
    module Rules
      class Taxon < PromotionRule
        has_many :promotion_rule_taxons, class_name: 'Spree::PromotionRuleTaxon', foreign_key: :promotion_rule_id,
          dependent: :destroy
        has_many :taxons, through: :promotion_rule_taxons, class_name: 'Spree::Taxon'

<<<<<<< HEAD
        MATCH_POLICIES = %w(any all none)
        preference :match_policy, default: MATCH_POLICIES.first
=======
        MATCH_POLICIES = %w(any all)

        validates_inclusion_of :preferred_match_policy, in: MATCH_POLICIES

        preference :match_policy, :string, default: MATCH_POLICIES.first
>>>>>>> 5f310258

        def applicable?(promotable)
          promotable.is_a?(Spree::Order)
        end

        def eligible?(order, _options = {})
          order_taxons = taxons_in_order_including_parents(order)
<<<<<<< HEAD
          if preferred_match_policy == 'all'
            unless (taxons.to_a - order_taxons).empty?
              eligibility_errors.add(:base, eligibility_error_message(:missing_taxon))
            end
          elsif preferred_match_policy == 'none'
            unless taxons.none?{ |taxon| order_taxons.include? taxon }
              eligibility_errors.add(:base, eligibility_error_message(:has_excluded_taxon))
            end
          else # nil or unrecognized match_policy treated like 'any' for legacy compat.
            unless taxons.any?{ |taxon| order_taxons.include? taxon }
              eligibility_errors.add(:base, eligibility_error_message(:no_matching_taxons))
            end
            if preferred_match_policy != 'any'
              logger.error "#{self.class.name} has unexpected match policy #{preferred_match_policy.inspect} and is not eligible. #{inspect}"
=======

          case preferred_match_policy
          when 'all'
            unless (taxons.to_a - order_taxons).empty?
              eligibility_errors.add(:base, eligibility_error_message(:missing_taxon))
            end
          when 'any'
            unless taxons.any?{ |taxon| order_taxons.include? taxon }
              eligibility_errors.add(:base, eligibility_error_message(:no_matching_taxons))
            end
          else
            # Change this to an exception in a future version of Solidus
            warn_invalid_match_policy(assume: 'any')
            unless taxons.any? { |taxon| order_taxons.include? taxon }
              eligibility_errors.add(:base, eligibility_error_message(:no_matching_taxons))
>>>>>>> 5f310258
            end
          end

          eligibility_errors.empty?
        end

        def actionable?(line_item)
<<<<<<< HEAD
          if preferred_match_policy == 'none'
            taxon_product_ids.exclude? line_item.variant.product_id
          else
            taxon_product_ids.include? line_item.variant.product_id
=======
          case preferred_match_policy
          when 'any', 'all'
            taxon_product_ids.include?(line_item.variant.product_id)
          else
            # Change this to an exception in a future version of Solidus
            warn_invalid_match_policy(assume: 'any')
            taxon_product_ids.include?(line_item.variant.product_id)
>>>>>>> 5f310258
          end
        end

        def taxon_ids_string
          taxons.pluck(:id).join(',')
        end

        def taxon_ids_string=(s)
          ids = s.to_s.split(',').map(&:strip)
          self.taxons = Spree::Taxon.find(ids)
        end

        private

        def warn_invalid_match_policy(assume:)
          Spree::Deprecation.warn(
            "#{self.class.name} id=#{id} has unexpected match policy #{preferred_match_policy.inspect}. "\
            "Interpreting it as '#{assume}'."
          )
        end

        # All taxons in an order
        def order_taxons(order)
          Spree::Taxon.joins(products: { variants_including_master: :line_items }).where(spree_line_items: { order_id: order.id }).distinct
        end

        # ids of taxons rules and taxons rules children
        def taxons_including_children_ids
          taxons.flat_map { |taxon| taxon.self_and_descendants.ids }
        end

        # taxons order vs taxons rules and taxons rules children
        def order_taxons_in_taxons_and_children(order)
          order_taxons(order).where(id: taxons_including_children_ids)
        end

        def taxons_in_order_including_parents(order)
          order_taxons_in_taxons_and_children(order).flat_map(&:self_and_ancestors).uniq
        end

        def taxon_product_ids
          Spree::Product.joins(:taxons).where(spree_taxons: { id: taxons.pluck(:id) }).pluck(:id).uniq
        end
      end
    end
  end
end<|MERGE_RESOLUTION|>--- conflicted
+++ resolved
@@ -6,39 +6,17 @@
           dependent: :destroy
         has_many :taxons, through: :promotion_rule_taxons, class_name: 'Spree::Taxon'
 
-<<<<<<< HEAD
         MATCH_POLICIES = %w(any all none)
-        preference :match_policy, default: MATCH_POLICIES.first
-=======
-        MATCH_POLICIES = %w(any all)
 
         validates_inclusion_of :preferred_match_policy, in: MATCH_POLICIES
 
         preference :match_policy, :string, default: MATCH_POLICIES.first
->>>>>>> 5f310258
-
         def applicable?(promotable)
           promotable.is_a?(Spree::Order)
         end
 
         def eligible?(order, _options = {})
           order_taxons = taxons_in_order_including_parents(order)
-<<<<<<< HEAD
-          if preferred_match_policy == 'all'
-            unless (taxons.to_a - order_taxons).empty?
-              eligibility_errors.add(:base, eligibility_error_message(:missing_taxon))
-            end
-          elsif preferred_match_policy == 'none'
-            unless taxons.none?{ |taxon| order_taxons.include? taxon }
-              eligibility_errors.add(:base, eligibility_error_message(:has_excluded_taxon))
-            end
-          else # nil or unrecognized match_policy treated like 'any' for legacy compat.
-            unless taxons.any?{ |taxon| order_taxons.include? taxon }
-              eligibility_errors.add(:base, eligibility_error_message(:no_matching_taxons))
-            end
-            if preferred_match_policy != 'any'
-              logger.error "#{self.class.name} has unexpected match policy #{preferred_match_policy.inspect} and is not eligible. #{inspect}"
-=======
 
           case preferred_match_policy
           when 'all'
@@ -49,12 +27,15 @@
             unless taxons.any?{ |taxon| order_taxons.include? taxon }
               eligibility_errors.add(:base, eligibility_error_message(:no_matching_taxons))
             end
+          when 'none'
+            unless taxons.none?{ |taxon| order_taxons.include? taxon }
+              eligibility_errors.add(:base, eligibility_error_message(:has_excluded_taxon))
+            end
           else
             # Change this to an exception in a future version of Solidus
             warn_invalid_match_policy(assume: 'any')
             unless taxons.any? { |taxon| order_taxons.include? taxon }
               eligibility_errors.add(:base, eligibility_error_message(:no_matching_taxons))
->>>>>>> 5f310258
             end
           end
 
@@ -62,20 +43,15 @@
         end
 
         def actionable?(line_item)
-<<<<<<< HEAD
-          if preferred_match_policy == 'none'
-            taxon_product_ids.exclude? line_item.variant.product_id
-          else
-            taxon_product_ids.include? line_item.variant.product_id
-=======
           case preferred_match_policy
           when 'any', 'all'
             taxon_product_ids.include?(line_item.variant.product_id)
+          when 'none'
+            taxon_product_ids.exclude? line_item.variant.product_id
           else
             # Change this to an exception in a future version of Solidus
             warn_invalid_match_policy(assume: 'any')
             taxon_product_ids.include?(line_item.variant.product_id)
->>>>>>> 5f310258
           end
         end
 
