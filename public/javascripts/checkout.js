//On page load
$(function() {  
  $('#checkout_same_address').sameAddress();
  $('span#bcountry select').change(function() { update_state('b'); });
  $('span#scountry select').change(function() { update_state('s'); });
  get_states();
  
  // hook up the continue buttons for each section
  for(var i=0; i < regions.length; i++) {     
    var section = regions[i];                          
    $('#continue_' + section).click(function() { eval( "continue_button(this);") });   
    
    // enter key should be same as continue button (don't submit form though)
    $('#' + section + ' input').bind("keyup", section, function(e) {
      if(e.keyCode == 13) {      
        continue_section(e.data);
      }
    });
  }                           
  // hookup the radio buttons for registration
  $('#choose_register').click(function() { $('div#new_user').show(); $('div#guest_user, div#existing_user').hide(); }).attr('checked', true);
  $('#choose_existing').click(function() { $('div#existing_user').show(); $('div#guest_user, div#new_user').hide(); });
  $('#choose_guest').click(function() { $('div#guest_user').show(); $('div#existing_user, div#new_user').hide(); });	
  // activate first region
  shift_to_region(regions[0]);  
})

jQuery.fn.sameAddress = function() {
  this.click(function() {
    if(!$(this).attr('checked')) {
      //Clear ship values?
      return;
    }
    $('input#hidden_sstate').val($('input#hidden_bstate').val());
    $("#billing input, #billing select").each(function() {
      $("#shipping #"+ $(this).attr('id').replace('bill', 'ship')).val($(this).val());
    })
    update_state('s');
  })
};

//On page load
$(function() {  
  $('#checkout_same_address').sameAddress();
  $('span#bcountry select').change(function() { update_state('b'); });
  $('span#scountry select').change(function() { update_state('s'); });
  get_states();
  
  // hook up the continue buttons for each section
  for(var i=0; i < regions.length; i++) {                               
    $('#continue_' + regions[i]).click(function() { eval( "continue_button(this);") });   
  }                           
  // activate first region
  shift_to_region(regions[0]);

  initiate_address_book_fxnality();
})

var initiate_address_book_fxnality = function() {
  if($('div#billing div.saved_address').length > 0) {
    $('div#billing div.saved_address input:first').attr('checked', 1);
    toggle_address_region('billing', 1);
    toggle_saved_address('billing');
  }
  if($('div#shipping div.saved_address').length > 0) {
    $('div#shipping div.saved_address input:first').attr('checked', 1); 
    toggle_address_region('shipping', 1); 
    toggle_saved_address('shipping');
  }
  $('input.saved_radio').click(function() { toggle_address_region($(this).parent().parent().attr('id'), $(this).val()); });
  $('div.saved_address select').change(function() { toggle_saved_address($(this).parent().parent().attr('id')); });  
};

var toggle_saved_address = function(region) {
  var address_region = 'div#addr_' + $('div#' + region + ' div.saved_address select').val();
  $('div#' + region + ' div.saved_address p').html($(address_region).html());
};

var toggle_address_region = function(region, value) {
  if(value == 1) {
    $('div#' + region + ' div.new_address p').hide();
    $('div#' + region + ' div.saved_address p').show();
    $('div#' + region + ' div.saved_address select').removeAttr('disabled');
  } else {
    $('div#' + region + ' div.new_address p').show();
    $('div#' + region + ' div.saved_address p').hide();
    $('div#' + region + ' div.saved_address select').attr('disabled', true);
  }
};

//Initial state mapper on page load
var state_mapper;
var get_states = function() {
  $.getJSON('/states.js', function(json) {
    state_mapper = json;
    $('span#bcountry select').val($('input#hidden_bcountry').val());
    update_state('b');
    $('span#bstate :only-child').val($('input#hidden_bstate').val());
    $('span#scountry select').val($('input#hidden_scountry').val());
    update_state('s');
    $('span#sstate :only-child').val($('input#hidden_sstate').val());
  });
};

// replace the :only child of the parent with the given html, and transfer
//   {name,id} attributes over, returning the new child
var chg_state_input_element = function (parent, html) {
  var child = parent.find(':only-child');
  var name = child.attr('name');
  var id = child.attr('id');
  //Toggle back and forth between id and name
  if(html.attr('type') == 'text' && child.attr('type') != 'text') {
    name = name.replace('_id', '_name');
    id = id.replace('_id', '_name');
  } else if(html.attr('type') != 'text' && child.attr('type') == 'text') {
    name = name.replace('_name', '_id');
    id = id.replace('_name', '_id');
  }
  html.addClass('required')
      .attr('name', name)
      .attr('id',   id);
  child.remove();		// better as parent-relative?
  parent.append(html);
  return html;
};

// TODO: better as sibling dummy state ?
// Update the input method for address.state 
var update_state = function(region) {
  var country        = $('span#' + region + 'country :only-child').val();
  var states         = state_mapper[country];
  var hidden_element = $('input#hidden_' + region + 'state');

  var replacement;
  if(states) {
    // recreate state selection list
    replacement = $(document.createElement('select'));
    var states_with_blank = [["",""]].concat(states);
    $.each(states_with_blank, function(pos,id_nm) {
      var opt = $(document.createElement('option'))
                .attr('value', id_nm[0])
                .html(id_nm[1]);
      replacement.append(opt);
      if (id_nm[0] == hidden_element.val()) { opt.attr('selected', 'true') }
        // set this directly IFF the old value is still valid
    });
  } else {
    // recreate an input box
    replacement = $(document.createElement('input'));
    if (! hidden_element.val().match(/^\d+$/)) { replacement.val(hidden_element.val()) }
  }

  chg_state_input_element($('span#' + region + 'state'), replacement);
  hidden_element.val(replacement.val());

  // callback to update val when form object is changed
  // This is only needed if we want to preserve state when someone refreshes the checkout page
  // Or... if someone changes between countries with no given states
  replacement.change(function() {
    $('input#hidden_' + region + 'state').val($(this).val());
  });
};       

var continue_button = function(button) {
  continue_section(button.id.substring(9));
};  

var continue_section = function(section) {
  // validate
  if (!validate_section(section)) { return; };
  // submit
  var success = eval("submit_" + section + "();");
  if (!success) { return; }
  // move to next section      
  for(var i=0; i<regions.length; i++) {
    if (regions[i] == section) {
      if (i == (regions.length - 1)) { break; };
      shift_to_region(regions[i+1]);
    }
  }  
};

var validate_section = function(region) {
  if($('div#' + region + ' div.saved_address').length > 0 && $('div#' + region + ' input.saved_radio:first').attr('checked')) {
    return true;
  }
  var validator = $('form#checkout_form').validate();
  var valid = true;
  $('div#' + region + ' input:visible, div#' + region + ' select:visible, div#' + region + ' textarea:visible').each(function() {
    if(!validator.element(this)) {
      valid = false;
    }
  });
  return valid;
};

var shift_to_region = function(active) {
  $('div#flash-errors').remove();  
  var found = 0;
  for(var i=0; i<regions.length; i++) {
    if(!found) {
      if(active == regions[i]) {
        $('div#' + regions[i] + ' h2').unbind('click').css('cursor', 'default');
        $('div#' + regions[i] + ' div.inner').show('fast');
        $('div#' + regions[i]).removeClass('checkout_disabled');
        found = 1;
      }
      else {
        $('div#' + regions[i] + ' h2').unbind('click').css('cursor', 'pointer').click(function() {shift_to_region($(this).parent().attr('id'));});
        $('div#' + regions[i] + ' div.inner').hide('fast');
      }
    } else {
      $('div#' + regions[i] + ' h2').unbind('click').css('cursor', 'default');
      $('div#' + regions[i] + ' div.inner').hide('fast');
      $('div#' + regions[i]).addClass('checkout_disabled');
    }
  }                                                                         
  if (active == 'confirmation') {
    $("input#final_answer").attr("value", "yes");    
    $('#continue_confirmation').removeAttr('disabled', 'disabled'); 
    $('#post-final').removeAttr('disabled', 'disabled'); 
  } else {
    // indicates order is ready to be processed (as opposed to simply updated)
    $("input#final_answer").attr("value", "");
    // disable form submit
    $(':submit').attr('disabled', 'disbled'); 
  }
  return;
};

var submit_billing = function() {
  build_address('Billing Address', 'b', 'billing');
  return true;
};

var build_address = function(title, region, region_o) {
  var address = '<h3>' + title + '</h3>';
  if($('div#' + region_o + ' div.saved_address').length > 0 && $('div#' + region_o + ' div.saved_address input:first').attr('checked')) {
    var address_region = 'div#addr_' + $('div#' + region_o + ' div.saved_address select').val();
    address += $(address_region).html();
  }
  else {
    address += $('p#' + region + 'fname input').val() + ' ' + $('p#' + region + 'lname input').val() + '<br />';
    address += $('p#' + region + 'address input').val() + '<br />';
    if($('p#' + region + 'address2').val() != '') {
      address += $('p#' + region + 'address2').val() + '<br />';
    }
    address += $('p#' + region + 'city input').val() + ', ';
    if($('span#' + region + 'state input').length > 0) {
      address += $('span#' + region + 'state input').val();
    } else {
      address += $('span#' + region + 'state :selected').html();
    }
    address += ' ' + $('p#' + region + 'zip input').val() + '<br />';
    address += $('p#' + region + 'country :selected').html() + '<br />';
    address += $('p#' + region + 'phone input').val();
  }
  $('div#' + region + 'display').html(address);
  return;
};

var submit_shipping = function() {
  $('div#methods :child').remove();
  $('div#methods').append($(document.createElement('img')).attr('src', '/images/ajax_loader.gif').attr('id', 'shipping_loader'));
  // Save what we have so far and get the list of shipping methods via AJAX
  $.ajax({
    type: "POST",
    url: 'checkout',                                 
    beforeSend : function (xhr) {
      xhr.setRequestHeader('Accept-Encoding', 'identity');
    },      
    dataType: "json",
    data: $('#checkout_form').serialize(),
    success: function(json) {  
      update_shipping_methods(json.available_methods); 
    },
    error: function (XMLHttpRequest, textStatus, errorThrown) {
      // TODO - put some real error handling in here
      $("#error").html(XMLHttpRequest.responseText); 
      return false;
    }
  });  
  build_address('Shipping Address', 's', 'shipping');
  return true;
};
                     
var submit_shipping_method = function() {
  //TODO: Move to validate_section('shipping_method'), but must debug how to validate radio buttons
  var valid = false;
  $('div#methods :child input').each(function() {
    if($(this).attr('checked')) {
      valid = true;
    }
  });
  if(valid) {
    // Save what we have so far and get the updated order totals via AJAX
    $.ajax({
      type: "POST",
      url: 'checkout',                                 
      beforeSend : function (xhr) {
        xhr.setRequestHeader('Accept-Encoding', 'identity');
      },      
      dataType: "json",
      data: $('#checkout_form').serialize(),
      success: function(json) {  
        update_confirmation(json.order); 
      },
      error: function (XMLHttpRequest, textStatus, errorThrown) {
        // TODO - put some real error handling in here
        //$("#error").html(XMLHttpRequest.responseText);           
        return false;
      }
    });  
    return true;
  } else {
    var p = document.createElement('p');
    $(p).append($(document.createElement('label')).addClass('error').html('Please select a shipping method').css('width', '300px').css('top', '0px'));
    $('div#methods').append(p);
    return false;
  }
}; 

var update_shipping_methods = function(methods) {
  $(methods).each( function(i) {
    $('div$methods img#shipping_loader').remove();
    var p = document.createElement('p');
    var s = this.name + ' ' + this.rate;
    var i = $(document.createElement('input'))
                .attr('id', this.id)
                .attr('type', 'radio')
                .attr('name', 'method_id')
                .val(this.id)
                .click(function() { $('div#methods input').attr('checked', ''); $(this).attr('checked', 'checked'); });
    if($(methods).length == 1) {
      i.attr('checked', 'checked');
    }
    var l = $(document.createElement('label'))
                .attr('for', s)
                .html(s)
                .css('top', '-1px')
                .css('width', '300px');
    $('div#methods').append($(p).append(i).append(l));
  });
  $('div#methods input:first').attr('validate', 'required:true');
  return;
};                                     

var update_confirmation = function(order) {
  $('span#order_total').html(order.order_total);
  $('span#ship_amount').html(order.ship_amount);
  $('span#tax_amount').html(order.tax_amount);                                  
  $('span#ship_method').html(order.ship_method);                                    
};      

var submit_registration = function() {
  // no need to do any ajax, user is already logged in
  if ($('div#already_logged_in:hidden').size() == 0) return true;
  var register_method = $('input[name=choose_registration]:checked').val();
  
  $('div#registration_error').removeClass('error').html('');    

<<<<<<< HEAD
  if (register_method == "existing") {
	ajax_login();
	return ($('div#registration_error:hidden').size() == 1);
  }

  if (register_method == "register") {
	ajax_register();
	return ($('div#registration_error:hidden').size() == 1);
=======
  if (register_method == 'existing') {
	ajax_login();
  }
  else if (register_method == 'register') {
	ajax_register();
>>>>>>> 18956be8
  }
		
  return ($('div#registration_error:hidden').size() == 1);  
};

var ajax_login = function() {
  alert('attempting login');
  $.ajax({
	async: false,
    type: "POST",
    url: '/user_session',                                 
    beforeSend : function (xhr) {
      xhr.setRequestHeader('Accept-Encoding', 'identity');
    },      
    dataType: "json",
    data: $('#checkout_form').serialize(),
    success: function(result) {  
      if (result) {
	    $('div#already_logged_in').show();
		$('div#register_or_guest').hide();
        alert('login success');
        // todo update login partial
      } else {
        registration_error("Invalid username or password.");
      };
    },
    error: function (XMLHttpRequest, textStatus, errorThrown) {
      // TODO - put some real error handling in here
      $("#ajax_error").html(XMLHttpRequest.responseText);           
    }
  });  	
};

var ajax_register = function() {
  $.ajax({
		async: false,
    type: "POST",
    url: '/users',                                 
    beforeSend : function (xhr) {
      xhr.setRequestHeader('Accept-Encoding', 'identity');
    },      
    dataType: "json",
    data: $('#checkout_form').serialize(),
    success: function(result) {  
      if (result == true) {
				$('div#already_logged_in').show();
				$('div#register_or_guest').hide();
        // todo update login partial
      } else {                                         
        var error_msg = "Unable to register user";              
        for (var i=0; i < result.length; i++) {
          error_msg += "<br/>";
          error_msg += result[i][0] + ": " + result[i][1];
        }
        registration_error(error_msg);
      };
    },
    error: function (XMLHttpRequest, textStatus, errorThrown) {
      // TODO - put some real error handling in here
      $("#ajax_error").html(XMLHttpRequest.responseText);           
    }
  });  	
};

var registration_error = function(error_message) {
  $('div#registration_error').addClass('error').html(error_message);
};

var submit_payment = function() {             
  return true;
};    

var submit_confirmation = function() {  
  //$('form').submit();
  $('#post-final').click();
};<|MERGE_RESOLUTION|>--- conflicted
+++ resolved
@@ -359,22 +359,11 @@
   
   $('div#registration_error').removeClass('error').html('');    
 
-<<<<<<< HEAD
-  if (register_method == "existing") {
-	ajax_login();
-	return ($('div#registration_error:hidden').size() == 1);
-  }
-
-  if (register_method == "register") {
-	ajax_register();
-	return ($('div#registration_error:hidden').size() == 1);
-=======
   if (register_method == 'existing') {
 	ajax_login();
   }
   else if (register_method == 'register') {
 	ajax_register();
->>>>>>> 18956be8
   }
 		
   return ($('div#registration_error:hidden').size() == 1);  
