var regions = new Array('billing', 'shipping', 'shipping_method', 'creditcard', 'confirm_order');

$(document).ajaxSend(function(event, request, settings) {
  if (typeof(AUTH_TOKEN) == "undefined") return;
  // settings.data is a serialized string like "foo=bar&baz=boink" (or null)
  settings.data = settings.data || "";
  settings.data += (settings.data ? "&" : "") + "authenticity_token=" + encodeURIComponent(AUTH_TOKEN);
});

// public/javascripts/application.js
jQuery.ajaxSetup({ 
  'beforeSend': function(xhr) {xhr.setRequestHeader("Accept", "text/javascript")}
})

jQuery.fn.submitWithAjax = function() {
  this.change(function() {
    $.post('select_country', $(this).serialize(), null, "script");
    return false;
  })
  return this;
};

jQuery.fn.sameAddress = function() {
  this.click(function() {
    if(!$(this).attr('checked')) {
      //Clear ship values?
      return;
    }
    $('span#scountry select').val($('span#bcountry select').val());
    update_state('s');
    $("#billing input, #billing select").each(function() {
      $("#shipping #"+ $(this).attr('id').replace('bill', 'ship')).val($(this).val());
    })
<<<<<<< HEAD
    //For some reason this isn't getting picked up from above.. Debug later
    // paulcc: this statement is nonsense - should be hidden_Xstate? TODO
    $('#sstate :only-child').val($('#bstate :only-child').val());
=======
>>>>>>> b6526661
  })
}

//On page load
$(function() {  
  //$("#checkout_presenter_bill_address_country_id").submitWithAjax();  
  $('#checkout_presenter_same_address').sameAddress();
  $('span#bcountry select').change(function() { update_state('b'); });
  $('span#scountry select').change(function() { update_state('s'); });
  get_states();

  $('#validate_billing').click(function() { if(validate_section('billing')) { submit_billing(); }});
  $('#validate_shipping').click(function() { if(validate_section('shipping')) { submit_shipping(); }});
  $('#select_shipping_method').click(function() { submit_shipping_method(); });  
  $('#confirm_payment').click(function() { if(validate_section('creditcard')) { confirm_payment(); }});
  $('form#checkout_form').submit(function() { return !($('div#confirm_order').hasClass('checkout_disabled')); }); 
})

//Initial state mapper on page load
var state_mapper;
var get_states = function() {
  $.getJSON('/states.js', function(json) {
    state_mapper = json;
<<<<<<< HEAD

    $('span#bcountry select').val($('[name=submit_bcountry]').val());
    update_state('b');
    // paulcc: suspect - no matches? TODO
    $('span#bstate :only-child').val($('[name=submit_bstate]').val());

    $('span#scountry select').val($('[name=submit_scountry]').val());
    update_state('s');
    // paulcc: suspect - no matches? TODO
    $('span#sstate :only-child').val($('[name=submit_sstate]').val());
=======
    $('span#bcountry select').val($('input#hidden_bcountry').val());
    update_state('b');
    $('span#bstate :only-child').val($('input#hidden_bstate').val());
    $('span#scountry select').val($('input#hidden_scountry').val());
    update_state('s');
    $('span#sstate :only-child').val($('input#hidden_sstate').val());
>>>>>>> b6526661
  });
};

// replace the :only child of the parent with the given html, and transfer
//   {name,id} attributes over, returning the new child
<<<<<<< HEAD
var chg_state_input_element = function (parent, html) {
  var child = parent.find(':only-child');
  html.addClass('required')
      .attr('name', child.attr('name'))
      .attr('id',   child.attr('id'));
  child.remove();		// better as parent-relative?
=======
//   init is the value to copy over (which can be "")
var chg_input_element = function (parent, html, init) {
  var child = parent.find(':only-child');
  html.addClass('required')
      .attr('name', child.attr('name'))
      .attr('id',   child.attr('id'))
      .val(init);  
		// old value (eg state id) no longer valid so do not keep it
		// HOWEVER: if this is a reload of the same, we need to keep it
		// TODO...
  child.remove();
>>>>>>> b6526661
  parent.append(html);
  return html;
};


<<<<<<< HEAD
// TODO: better as sibling dummy state ?
// Update the input method for address.state 
//
var update_state = function(region) {
  var country        = $('span#' + region + 'country :only-child').val();
  var states         = state_mapper[country];
  var hidden_element = $('input#hidden_' + region + 'state');

  var replacement;
  if(states) {
    // recreate state selection list
    replacement = $(document.createElement('select'));
    $.each(states, function(id,nm) {
      var opt = $(document.createElement('option'))
                .attr('value', id)
                .html(nm);
      replacement.append(opt)
      if (id == hidden_element.val()) { opt.attr('selected', 'true') }
      // query - should opt.val(...) work too? was used in original
      // probably will when states are fixed...
=======
//Update state input / select
var update_state = function(region) {
  var country = $('span#' + region + 'country :only-child :selected').html();
  var states;

  // get state map for the country
  // QQ: map LU function? check
  $.each(state_mapper.maps, function(i, item) {
    if(country == item.country) {
      states = item.states;
    }
  });

  var replacement;
  // HERE: just look at the incumbent before deciding to copy/delete...
  if(states) {
    // recreate state selection list
    replacement = $(document.createElement('select'));
    $.each(states, function(i, item) {
      replacement.append($(document.createElement('option'))
                 .attr('value', item.value)
                 .html(item.text));
>>>>>>> b6526661
    });
  } else {
    // recreate an input box
    replacement = $(document.createElement('input'));
<<<<<<< HEAD
    replacement.val(hidden_element.val()) 
  }

  // callback to update val when form object is changed
	// don't redo if need select
  chg_state_input_element($('span#' + region + 'state'), replacement)
    .change(function() {
      hidden_element.val($(this).val());
    });
=======
  }

  // callback to update val when form object is changed
  chg_input_element($('span#' + region + 'state'), replacement, '');
    //This is only needed if we want to preserve state when someone refreshes the checkout page
    //.change(function() {
    //  $('input#hidden_' + region + 'state').val($(this).val());
    //});
>>>>>>> b6526661
};


var validate_section = function(region) {
  var validator = $('form#checkout_form').validate();
  var valid = true;
  $('div#' + region + ' input, div#' + region + ' select, div#' + region + ' textarea').each(function() {
    if(!validator.element(this)) {
      valid = false;
    }
  });
  return valid;
};

var shift_to_region = function(active) {
  var found = 0;
  for(var i=0; i<regions.length; i++) {
    if(!found) {
      if(active == regions[i]) {
        $('div#' + regions[i] + ' h2').unbind('click').css('cursor', 'default');
        $('div#' + regions[i] + ' div.inner').show('fast');
        $('div#' + regions[i]).removeClass('checkout_disabled');
        found = 1;
      }
      else {
        $('div#' + regions[i] + ' h2').unbind('click').css('cursor', 'pointer').click(function() {shift_to_region($(this).parent().attr('id'));});
        $('div#' + regions[i] + ' div.inner').hide('fast');
      }
    } else {
      $('div#' + regions[i] + ' h2').unbind('click').css('cursor', 'default');
      $('div#' + regions[i] + ' div.inner').hide('fast');
      $('div#' + regions[i]).addClass('checkout_disabled');
    }
  }                                                                         
  if (active == 'confirm_order') {
    $("input#final_answer").attr("value", "yes");    
  } else {
    // indicates order is ready to be processed (as opposed to simply updated)
    $("input#final_answer").attr("value", "");    
  }
  return;
};

var submit_billing = function() {
  shift_to_region('shipping');
  build_address('Billing Address', 'b');
  return;
};

var build_address = function(title, region) {
  var address = '<h3>' + title + '</h3>';
  address += $('p#' + region + 'fname input').val() + ' ' + $('p#blname input').val() + '<br />';
  address += $('p#' + region + 'address input').val() + '<br />';
  if($('p#' + region + 'address2').val() != '') {
    address += $('p#' + region + 'address2').val() + '<br />';
  }
  address += $('p#' + region + 'city input').val() + ', ';
  if($('span#' + region + 'state input').length > 0) {
    address += $('span#' + region + 'state input').val();
  } else {
    address += $('span#' + region + 'state :selected').html();
  }
  address += ' ' + $('p#' + region + 'zip input').val() + '<br />';
  address += $('p#' + region + 'country :selected').html() + '<br />';
  address += $('p#' + region + 'phone input').val();
  $('div#' + region + 'display').html(address);
  return;
};

var submit_shipping = function() {
  $('div#methods :child').remove();
  $('div#methods').append($(document.createElement('img')).attr('src', '/images/ajax_loader.gif').attr('id', 'shipping_loader'));
  // Save what we have so far and get the list of shipping methods via AJAX
  $.ajax({
    type: "POST",
    url: 'complete',                                 
    beforeSend : function (xhr) {
      xhr.setRequestHeader('Accept-Encoding', 'identity');
    },      
    dataType: "json",
    data: $('#checkout_form').serialize(),
    success: function(json) {  
      update_shipping_methods(json.available_methods); 
    },
    error: function (XMLHttpRequest, textStatus, errorThrown) {
      // TODO - put some real error handling in here
      $("#error").html(XMLHttpRequest.responseText);
    }
  });  
  shift_to_region('shipping_method');
  build_address('Shipping Address', 's');
  return;
};
                     
var submit_shipping_method = function() {
  //TODO: Move to validate_section('shipping_method'), but must debug how to validate radio buttons
  var valid = false;
  $('div#methods :child input').each(function() {
    if($(this).attr('checked')) {
      valid = true;
    }
  });
  if(valid) {
    // Save what we have so far and get the updated order totals via AJAX
    $.ajax({
      type: "POST",
      url: 'complete',                                 
      beforeSend : function (xhr) {
        xhr.setRequestHeader('Accept-Encoding', 'identity');
      },      
      dataType: "json",
      data: $('#checkout_form').serialize(),
      success: function(json) {  
        update_confirmation(json.order); 
      },
      error: function (XMLHttpRequest, textStatus, errorThrown) {
        // TODO - put some real error handling in here
        //$("#error").html(XMLHttpRequest.responseText);
      }
    });  
    shift_to_region('creditcard');
  } else {
    var p = document.createElement('p');
    $(p).append($(document.createElement('label')).addClass('error').html('Please select a shipping method').css('width', '300px').css('top', '0px'));
    $('div#methods').append(p);
  }
}; 

var update_shipping_methods = function(methods) {
  $(methods).each( function(i) {
    $('div$methods img#shipping_loader').remove();
    var p = document.createElement('p');
    var s = this.name + ' ' + this.rate;
    $(p).append($(document.createElement('input'))
                .attr('id', s)
                .attr('type', 'radio')
                .attr('name', 'method_id')
                .attr(1 == $(methods).length ? 'checked' : 'notchecked', 'foo')
                .val(this.id)
                );
    $(p).append($(document.createElement('label'))
                .attr('for', s)
                .html(s)
                .css('top', '-1px'));
    $('div#methods').append(p);
  });
  $('div#methods input:first').attr('validate', 'required:true');
  return;
}                                     

var update_confirmation = function(order) {
  $('span#order_total').html(order.order_total);
  $('span#ship_amount').html(order.ship_amount);
  $('span#tax_amount').html(order.tax_amount);                                  
  $('span#ship_method').html(order.ship_method);                                    
}

var confirm_payment = function() {
  shift_to_region('confirm_order');
};<|MERGE_RESOLUTION|>--- conflicted
+++ resolved
@@ -31,12 +31,6 @@
     $("#billing input, #billing select").each(function() {
       $("#shipping #"+ $(this).attr('id').replace('bill', 'ship')).val($(this).val());
     })
-<<<<<<< HEAD
-    //For some reason this isn't getting picked up from above.. Debug later
-    // paulcc: this statement is nonsense - should be hidden_Xstate? TODO
-    $('#sstate :only-child').val($('#bstate :only-child').val());
-=======
->>>>>>> b6526661
   })
 }
 
@@ -60,56 +54,28 @@
 var get_states = function() {
   $.getJSON('/states.js', function(json) {
     state_mapper = json;
-<<<<<<< HEAD
-
-    $('span#bcountry select').val($('[name=submit_bcountry]').val());
-    update_state('b');
-    // paulcc: suspect - no matches? TODO
-    $('span#bstate :only-child').val($('[name=submit_bstate]').val());
-
-    $('span#scountry select').val($('[name=submit_scountry]').val());
-    update_state('s');
-    // paulcc: suspect - no matches? TODO
-    $('span#sstate :only-child').val($('[name=submit_sstate]').val());
-=======
     $('span#bcountry select').val($('input#hidden_bcountry').val());
     update_state('b');
     $('span#bstate :only-child').val($('input#hidden_bstate').val());
     $('span#scountry select').val($('input#hidden_scountry').val());
     update_state('s');
     $('span#sstate :only-child').val($('input#hidden_sstate').val());
->>>>>>> b6526661
   });
 };
 
 // replace the :only child of the parent with the given html, and transfer
 //   {name,id} attributes over, returning the new child
-<<<<<<< HEAD
 var chg_state_input_element = function (parent, html) {
   var child = parent.find(':only-child');
   html.addClass('required')
       .attr('name', child.attr('name'))
       .attr('id',   child.attr('id'));
   child.remove();		// better as parent-relative?
-=======
-//   init is the value to copy over (which can be "")
-var chg_input_element = function (parent, html, init) {
-  var child = parent.find(':only-child');
-  html.addClass('required')
-      .attr('name', child.attr('name'))
-      .attr('id',   child.attr('id'))
-      .val(init);  
-		// old value (eg state id) no longer valid so do not keep it
-		// HOWEVER: if this is a reload of the same, we need to keep it
-		// TODO...
-  child.remove();
->>>>>>> b6526661
   parent.append(html);
   return html;
 };
 
 
-<<<<<<< HEAD
 // TODO: better as sibling dummy state ?
 // Update the input method for address.state 
 //
@@ -130,54 +96,19 @@
       if (id == hidden_element.val()) { opt.attr('selected', 'true') }
       // query - should opt.val(...) work too? was used in original
       // probably will when states are fixed...
-=======
-//Update state input / select
-var update_state = function(region) {
-  var country = $('span#' + region + 'country :only-child :selected').html();
-  var states;
-
-  // get state map for the country
-  // QQ: map LU function? check
-  $.each(state_mapper.maps, function(i, item) {
-    if(country == item.country) {
-      states = item.states;
-    }
-  });
-
-  var replacement;
-  // HERE: just look at the incumbent before deciding to copy/delete...
-  if(states) {
-    // recreate state selection list
-    replacement = $(document.createElement('select'));
-    $.each(states, function(i, item) {
-      replacement.append($(document.createElement('option'))
-                 .attr('value', item.value)
-                 .html(item.text));
->>>>>>> b6526661
     });
   } else {
     // recreate an input box
     replacement = $(document.createElement('input'));
-<<<<<<< HEAD
     replacement.val(hidden_element.val()) 
   }
 
+  chg_input_element($('span#' + region + 'state'), replacement);
   // callback to update val when form object is changed
-	// don't redo if need select
-  chg_state_input_element($('span#' + region + 'state'), replacement)
-    .change(function() {
-      hidden_element.val($(this).val());
-    });
-=======
-  }
-
-  // callback to update val when form object is changed
-  chg_input_element($('span#' + region + 'state'), replacement, '');
     //This is only needed if we want to preserve state when someone refreshes the checkout page
     //.change(function() {
     //  $('input#hidden_' + region + 'state').val($(this).val());
     //});
->>>>>>> b6526661
 };
 
 
