<div id="product-listing">
  <h3><%= t("Products") %></h3>
  <ul class="product-listing">
    <% for product in @products %>
<<<<<<< HEAD
      <% if Spree::Config[:allow_backorders] || product.has_stock? %>
        <li class="product preview" id="product_<%= product.id %>">
          <%= link_to small_image(product), product %>
          <%= link_to product.name, product %>
          <b><%= number_to_currency(product.master_price) if product.master_price %></b>
        </li>
      <% end %>
=======
    <li class="product preview" id="product_<%= product.id %>">
      <%= link_to small_image(product), product %>
      <%= link_to product.name, product %>
      <b><%= product_price(product) %></b>
    </li>
>>>>>>> fca44758
    <% end %>
  </ul>
</div>
<%= render :partial => 'shared/paginate', :locals => {:collection => @products, :options => {}} unless @products.empty? -%><|MERGE_RESOLUTION|>--- conflicted
+++ resolved
@@ -2,21 +2,13 @@
   <h3><%= t("Products") %></h3>
   <ul class="product-listing">
     <% for product in @products %>
-<<<<<<< HEAD
       <% if Spree::Config[:allow_backorders] || product.has_stock? %>
         <li class="product preview" id="product_<%= product.id %>">
           <%= link_to small_image(product), product %>
           <%= link_to product.name, product %>
-          <b><%= number_to_currency(product.master_price) if product.master_price %></b>
+          <b><%= product_price(product) %></b>
         </li>
       <% end %>
-=======
-    <li class="product preview" id="product_<%= product.id %>">
-      <%= link_to small_image(product), product %>
-      <%= link_to product.name, product %>
-      <b><%= product_price(product) %></b>
-    </li>
->>>>>>> fca44758
     <% end %>
   </ul>
 </div>
