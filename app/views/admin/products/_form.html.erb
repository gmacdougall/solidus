--- conflicted
+++ resolved
@@ -1,73 +1,69 @@
-<% content_for :head do %>
-  <%= calendar_date_select_includes %>
-<% end %>
-<table cellspacing="5">
-  <tr>
-    <td><%= t("Name")%>: </td>
-    <td>
-      <%=error_message_on :product, :name%>  
-      <%= text_field :product, :name  %>
-    </td>
-  </tr>
-  <tr>
-    <td valign="top"><%= t("Description")%>: </td>
-    <td>
-      <%= error_message_on :product, :description %>
-      <%= text_area :product, :description, {:cols => 90, :rows => 10} %>
-    </td>
-  </tr>
-  <tr>
-    <td nowrap><%= t("Master Price")%>: </td>
-    <td>
-      <%=error_message_on :product, :master_price%>
-      <%= text_field :product, :master_price  %></p>
-    </td>
-  </tr>
-  <tr>
-    <td><%= t("Available On")%>: </td>
-    <td>
-      <%= error_message_on :product, :available %>
-      <%= calendar_date_select :product, :available_on, :style=>"width:150px" %>
-    </td>
-  </tr>
-  <% if @product.variant %>
-    <tr>
-      <td><%=t("SKU")%>: </td>
-      <td>
-				<%= f.text_field :sku, :size => 16 %>
-			</td>
-    </tr>
-    <tr>
-      <td><%=t("On Hand")%>: </td>
-      <td>
-        <%= f.text_field :on_hand, :size => 4 %>        
-      </td>
-    </tr>
-  <% end %>
-  <tr>
-    <td nowrap><%=t("Shipping Category")%>: </td>
-    <td>
-      <%= collection_select(:product, :shipping_category_id, @shipping_categories, :id, :name, {:include_blank => true}, {"style" => "width:200px"}) %>        
-    </td>
-  </tr>
-  <tr>
-    <td nowrap><%=t("Tax Category")%>: </td>
-    <td>
-      <%= collection_select(:product, :tax_category_id, @tax_categories, :id, :name, {:include_blank => true}, {"style" => "width:200px"}) %>        
-    </td>
-  </tr>
-<<<<<<< HEAD
-	<%  @additional_product_fields.select{|f| f[:only].nil? || f[:only] == :product }.each do |field| %>
-=======
-	<% Variant.additional_fields.select{|f| f[:only].nil? || f[:only].include?(:product) }.each do |field| %>
->>>>>>> 252a0527
-		<%= render :partial => "shared/additional_field", :locals => {:field => field, :f => f} %>
-	<% end %>
-  <tr>
-    <td colspan="2">
-      <div id="image-listing">
-        <%= render :partial => 'images', :locals => {:viewable => @product, :f => f} -%>
-      </div>
-    </td>
-  </tr>
+<% content_for :head do %>
+  <%= calendar_date_select_includes %>
+<% end %>
+<table cellspacing="5">
+  <tr>
+    <td><%= t("Name")%>: </td>
+    <td>
+      <%=error_message_on :product, :name%>  
+      <%= text_field :product, :name  %>
+    </td>
+  </tr>
+  <tr>
+    <td valign="top"><%= t("Description")%>: </td>
+    <td>
+      <%= error_message_on :product, :description %>
+      <%= text_area :product, :description, {:cols => 90, :rows => 10} %>
+    </td>
+  </tr>
+  <tr>
+    <td nowrap><%= t("Master Price")%>: </td>
+    <td>
+      <%=error_message_on :product, :master_price%>
+      <%= text_field :product, :master_price  %></p>
+    </td>
+  </tr>
+  <tr>
+    <td><%= t("Available On")%>: </td>
+    <td>
+      <%= error_message_on :product, :available %>
+      <%= calendar_date_select :product, :available_on, :style=>"width:150px" %>
+    </td>
+  </tr>
+  <% if @product.variant %>
+    <tr>
+      <td><%=t("SKU")%>: </td>
+      <td>
+				<%= f.text_field :sku, :size => 16 %>
+			</td>
+    </tr>
+    <tr>
+      <td><%=t("On Hand")%>: </td>
+      <td>
+        <%= f.text_field :on_hand, :size => 4 %>        
+      </td>
+    </tr>
+  <% end %>
+  <tr>
+    <td nowrap><%=t("Shipping Category")%>: </td>
+    <td>
+      <%= collection_select(:product, :shipping_category_id, @shipping_categories, :id, :name, {:include_blank => true}, {"style" => "width:200px"}) %>        
+    </td>
+  </tr>
+  <tr>
+    <td nowrap><%=t("Tax Category")%>: </td>
+    <td>
+      <%= collection_select(:product, :tax_category_id, @tax_categories, :id, :name, {:include_blank => true}, {"style" => "width:200px"}) %>        
+    </td>
+  </tr>
+	<% Variant.additional_fields.select{|f| f[:only].nil? || f[:only].include?(:product) }.each do |field| %>
+		<%= render :partial => "shared/additional_field", :locals => {:field => field, :f => f} %>
+	<% end %>
+  <tr>
+    <td colspan="2">
+      <div id="image-listing">
+        <%= render :partial => 'images', :locals => {:viewable => @product, :f => f} -%>
+      </div>
+    </td>
+  </tr>
 </table>