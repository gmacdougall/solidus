--- conflicted
+++ resolved
@@ -7,11 +7,7 @@
 			<th><%= t("Options") %></th>
 			<th><%= t("Price") %></th>
 		  <th><%= t("SKU") %></th>
-<<<<<<< HEAD
-		  <% @additional_product_fields.select{|f| f[:only].nil? || f[:only] == :variant }.each do |field| %>
-=======
 		  <% Variant.additional_fields.select{|f| f[:only].nil? || f[:only].include?(:variant) }.each do |field| %>
->>>>>>> 3a74e1b5
 		    <th><%= field[:name].titleize %></th>
 		  <% end %>
 		  <th><%= t("On Hand") %></th>
@@ -26,11 +22,7 @@
       	<td><%= variant_options variant %></td>
       	<td><%= variant.price %>
         <td><%= variant.sku %></td>
-<<<<<<< HEAD
-        <% @additional_product_fields.select{|f| f[:only].nil? || f[:only] == :variant }.each do |field| %>        
-=======
         <% Variant.additional_fields.select{|f| f[:only].nil? || f[:only].include?(:variant) }.each do |field| %>        
->>>>>>> 3a74e1b5
   		    <td><%= variant[field[:name].gsub(" ", "_").downcase] %></td>
   		  <% end %>
         <td><%= variant.on_hand %></td>
