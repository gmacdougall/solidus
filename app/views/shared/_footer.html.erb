--- conflicted
+++ resolved
@@ -3,11 +3,7 @@
     Powered by <a href="http://spreehq.org">Spree</a>
   </p>
 </div>   
-<<<<<<< HEAD
-<% if Spree::Config[:google_analytics_id] and not %w{development test}.include? RAILS_ENV and not (@order && @order.checkout_complete) %>
-=======
 <% if Spree::Config[:google_analytics_id] and not %w{development test}.include? RAILS_ENV and not params[:checkout_complete] %>
->>>>>>> 1d4e3613
   <script type="text/javascript">
   	var gaJsHost = (("https:" == document.location.protocol) ? "https://ssl." : "http://www.");
   	document.write(unescape("%3Cscript src='" + gaJsHost + "google-analytics.com/ga.js' type='text/javascript'%3E%3C/script%3E"));
