class Product < ActiveRecord::Base
  has_many :product_option_types, :dependent => :destroy
  has_many :option_types, :through => :product_option_types
  has_many :variants, :dependent => :destroy
  belongs_to :category
  has_many :images, :as => :viewable, :order => :position, :dependent => :destroy
  has_many :property_values
<<<<<<< HEAD
  has_and_belongs_to_many :taxons
=======
  belongs_to :tax_category
>>>>>>> cea06890

  validates_presence_of :name
  validates_presence_of :master_price
  validates_presence_of :description

  before_create :empty_variant

  make_permalink :with => :name, :field => :permalink

  alias :selected_options :product_option_types

  named_scope :available, lambda {|*args| {:conditions => ["available_on <= ?", (args.first || Time.now)]}}

  # checks is there are any meaningful variants (ie. variants with at least one option value)
  def variants?
    self.variants.each do |v|
      return true unless v.option_values.empty?
    end
    false
  end

  # special method that returns the single empty variant (but only if there are no meaningful variants)
  def variant
    return nil if variants?
    variants.first
  end

  private
    # all products must have an "empty variant" (this variant will be ignored if meaningful ones are added later)
    def empty_variant
      self.variants << Variant.new
    end
end
<|MERGE_RESOLUTION|>--- conflicted
+++ resolved
@@ -1,45 +1,42 @@
-class Product < ActiveRecord::Base
-  has_many :product_option_types, :dependent => :destroy
-  has_many :option_types, :through => :product_option_types
-  has_many :variants, :dependent => :destroy
-  belongs_to :category
-  has_many :images, :as => :viewable, :order => :position, :dependent => :destroy
-  has_many :property_values
-<<<<<<< HEAD
-  has_and_belongs_to_many :taxons
-=======
-  belongs_to :tax_category
->>>>>>> cea06890
-
-  validates_presence_of :name
-  validates_presence_of :master_price
-  validates_presence_of :description
-
-  before_create :empty_variant
-
-  make_permalink :with => :name, :field => :permalink
-
-  alias :selected_options :product_option_types
-
-  named_scope :available, lambda {|*args| {:conditions => ["available_on <= ?", (args.first || Time.now)]}}
-
-  # checks is there are any meaningful variants (ie. variants with at least one option value)
-  def variants?
-    self.variants.each do |v|
-      return true unless v.option_values.empty?
-    end
-    false
-  end
-
-  # special method that returns the single empty variant (but only if there are no meaningful variants)
-  def variant
-    return nil if variants?
-    variants.first
-  end
-
-  private
-    # all products must have an "empty variant" (this variant will be ignored if meaningful ones are added later)
-    def empty_variant
-      self.variants << Variant.new
-    end
-end
+class Product < ActiveRecord::Base
+  has_many :product_option_types, :dependent => :destroy
+  has_many :option_types, :through => :product_option_types
+  has_many :variants, :dependent => :destroy
+  belongs_to :category
+  has_many :images, :as => :viewable, :order => :position, :dependent => :destroy
+  has_many :property_values
+  belongs_to :tax_category
+  has_and_belongs_to_many :taxons
+
+  validates_presence_of :name
+  validates_presence_of :master_price
+  validates_presence_of :description
+
+  before_create :empty_variant
+
+  make_permalink :with => :name, :field => :permalink
+
+  alias :selected_options :product_option_types
+
+  named_scope :available, lambda {|*args| {:conditions => ["available_on <= ?", (args.first || Time.now)]}}
+
+  # checks is there are any meaningful variants (ie. variants with at least one option value)
+  def variants?
+    self.variants.each do |v|
+      return true unless v.option_values.empty?
+    end
+    false
+  end
+
+  # special method that returns the single empty variant (but only if there are no meaningful variants)
+  def variant
+    return nil if variants?
+    variants.first
+  end
+
+  private
+    # all products must have an "empty variant" (this variant will be ignored if meaningful ones are added later)
+    def empty_variant
+      self.variants << Variant.new
+    end
+end