--- conflicted
+++ resolved
@@ -1,11 +1,5 @@
-<<<<<<< HEAD
 class ProductsController < Spree::BaseController
-=======
-class ProductsController < Admin::BaseController
-  layout 'application'
-  
   helper :taxons
->>>>>>> ca131963
   resource_controller
   actions :show, :index
 
